package parser

import (
	"bytes"
	"crypto/tls"
	"crypto/x509"
	"encoding/pem"
	"fmt"
	"reflect"
	"regexp"
	"sort"
	"strings"

	"strconv"

	"github.com/golang/glog"
	"github.com/hbagdi/go-kong/kong"
	configurationv1 "github.com/kong/kubernetes-ingress-controller/internal/apis/configuration/v1"
	configurationv1beta1 "github.com/kong/kubernetes-ingress-controller/internal/apis/configuration/v1beta1"
	"github.com/kong/kubernetes-ingress-controller/internal/ingress/annotations"
	"github.com/kong/kubernetes-ingress-controller/internal/ingress/store"
	"github.com/kong/kubernetes-ingress-controller/internal/ingress/utils"
	"github.com/mitchellh/mapstructure"
	"github.com/pkg/errors"
	corev1 "k8s.io/api/core/v1"
	networking "k8s.io/api/networking/v1beta1"
	metav1 "k8s.io/apimachinery/pkg/apis/meta/v1"
	"k8s.io/apimachinery/pkg/util/intstr"
	"k8s.io/apimachinery/pkg/util/sets"
	knative "knative.dev/serving/pkg/apis/networking/v1alpha1"
)

// Route represents a Kong Route and holds a reference to the Ingress
// rule.
type Route struct {
	kong.Route

	// Ingress object associated with this route
	Ingress networking.Ingress
	// TCPIngress object associated with this route
	TCPIngress configurationv1beta1.TCPIngress
	// Is this route coming from TCPIngress or networking.Ingress?
	IsTCP   bool
	Plugins []kong.Plugin
}

type backend struct {
	Name string
	Port intstr.IntOrString
}

// Service represents a service in Kong and holds routes associated with the
// service and other k8s metadata.
type Service struct {
	kong.Service
	Backend    backend
	Namespace  string
	Routes     []Route
	Plugins    []kong.Plugin
	K8sService corev1.Service
}

// Upstream is a wrapper around Upstream object in Kong.
type Upstream struct {
	kong.Upstream
	Targets []Target
	// Service this upstream is asosciated with.
	Service Service
}

// Target is a wrapper around Target object in Kong.
type Target struct {
	kong.Target
}

// Consumer holds a Kong consumer and it's plugins and credentials.
type Consumer struct {
	kong.Consumer
	Plugins    []kong.Plugin
	KeyAuths   []*kong.KeyAuth
	HMACAuths  []*kong.HMACAuth
	JWTAuths   []*kong.JWTAuth
	BasicAuths []*kong.BasicAuth
	ACLGroups  []*kong.ACLGroup

	Oauth2Creds []*kong.Oauth2Credential

	k8sKongConsumer configurationv1.KongConsumer
}

// KongState holds the configuration that should be applied to Kong.
type KongState struct {
	Services       []Service
	Upstreams      []Upstream
	Certificates   []Certificate
	CACertificates []kong.CACertificate
	Plugins        []Plugin
	Consumers      []Consumer
}

// Certificate represents the certificate object in Kong.
type Certificate struct {
	kong.Certificate
}

// Plugin represetns a plugin Object in Kong.
type Plugin struct {
	kong.Plugin
}

// Parser parses Kubernetes CRDs and Ingress rules and generates a
// Kong configuration.
type Parser struct {
	store store.Storer
}

type parsedIngressRules struct {
	SecretNameToSNIs      map[string][]string
	ServiceNameToServices map[string]Service
}

var supportedCreds = sets.NewString(
	"acl",
	"basic-auth",
	"hmac-auth",
	"jwt",
	"key-auth",
	"oauth2",
)

var validProtocols = regexp.MustCompile(`\Ahttps$|\Ahttp$|\Agrpc$|\Agrpcs|\Atcp|\Atls$`)
var validMethods = regexp.MustCompile(`\A[A-Z]+$`)

// New returns a new parser backed with store.
func New(store store.Storer) Parser {
	return Parser{store: store}
}

// Build creates a Kong configuration from Ingress and Custom resources
// defined in Kuberentes.
// It throws an error if there is an error returned from client-go.
func (p *Parser) Build() (*KongState, error) {
	var state KongState
	ings := p.store.ListIngresses()
	tcpIngresses, err := p.store.ListTCPIngresses()
	if err != nil {
		glog.Errorf("error listing TCPIngresses: %v", err)
	}
	// parse ingress rules
	parsedInfo := p.parseIngressRules(ings, tcpIngresses)

	knativeIngresses, err := p.store.ListKnativeIngresses()
	if err != nil {
		glog.Errorf("error listing knative Ingresses: %v", err)
	}
	servicesFromKnative := p.parseKnativeIngressRules(knativeIngresses)

	for name, service := range servicesFromKnative {
		parsedInfo.ServiceNameToServices[name] = service
	}

	// populate Kubernetes Service
	for key, service := range parsedInfo.ServiceNameToServices {
		k8sSvc, err := p.store.GetService(service.Namespace, service.Backend.Name)
		if err != nil {
			glog.Errorf("getting service: %v", err)
		}
		if k8sSvc != nil {
			service.K8sService = *k8sSvc
		}
		secretName := annotations.ExtractClientCertificate(
			service.K8sService.GetAnnotations())
		if secretName != "" {
			secret, err := p.store.GetSecret(service.K8sService.Namespace,
				secretName)
			secretKey := service.K8sService.Namespace + "/" + secretName
			// ensure that the cert is loaded into Kong
			if _, ok := parsedInfo.SecretNameToSNIs[secretKey]; !ok {
				parsedInfo.SecretNameToSNIs[secretKey] = []string{}
			}
			if err == nil {
				service.ClientCertificate = &kong.Certificate{
					ID: kong.String(string(secret.UID)),
				}
			} else {
				glog.Errorf("getting secret: %v: %v", secretKey, err)
			}
		}
		parsedInfo.ServiceNameToServices[key] = service
	}

	// add the routes and services to the state
	for _, service := range parsedInfo.ServiceNameToServices {
		state.Services = append(state.Services, service)
	}

	// generate Upstreams and Targets from service defs
	state.Upstreams = p.getUpstreams(parsedInfo.ServiceNameToServices)

	// merge KongIngress with Routes, Services and Upstream
	p.fillOverrides(state)

	// generate consumers and credentials
	p.fillConsumersAndCredentials(&state)

	// process annotation plugins
	state.Plugins = p.fillPlugins(state)

	// generate Certificates and SNIs
	state.Certificates = p.getCerts(parsedInfo.SecretNameToSNIs)

	// populate CA certificates in Kong
	state.CACertificates, err = p.getCACerts()

	return &state, nil
}

func (p *Parser) getCACerts() ([]kong.CACertificate, error) {
	caCertSecrets, err := p.store.ListCACerts()
	if err != nil {
		return nil, err
	}

	var caCerts []kong.CACertificate
	for _, certSecret := range caCertSecrets {
		secretName := certSecret.Namespace + "/" + certSecret.Name

		idbytes, idExists := certSecret.Data["id"]
		if !idExists {
			glog.Errorf("invalid CA certificate in secret '%s':"+
				" missing 'id' field in data", secretName)
			continue
		}

		caCertbytes, certExists := certSecret.Data["cert"]
		if !certExists {
			glog.Errorf("invalid CA certificate in secret '%s':"+
				" missing 'cert' field in data", secretName)
			continue
		}

		pemBlock, _ := pem.Decode(caCertbytes)
		if pemBlock == nil {
			glog.Errorf("invalid CA certificate in secret '%s':"+
				" invalid PEM-encoded block", secretName)
			continue
		}
		x509Cert, err := x509.ParseCertificate(pemBlock.Bytes)
		if err != nil {
			glog.Error("failed to parse certificate" + err.Error())
			glog.Errorf("invalid CA certificate in secret '%s': %s",
				secretName, err)
			continue
		}
		if !x509Cert.IsCA {
			glog.Errorf("invalid CA certificate in secret '%s': "+
				"certificate is missing the 'CA' basic constraint", secretName)
			continue
		}

		caCerts = append(caCerts, kong.CACertificate{
			ID:   kong.String(string(idbytes)),
			Cert: kong.String(string(caCertbytes)),
		})
	}

	return caCerts, nil
}

func processCredential(credType string, consumer *Consumer,
	credConfig interface{}) error {
	switch credType {
	case "key-auth", "keyauth_credential":
		var cred kong.KeyAuth
		err := decodeCredential(credConfig, &cred)
		if err != nil {
			return errors.Wrap(err, "failed to decode key-auth credential")

		}
		consumer.KeyAuths = append(consumer.KeyAuths, &cred)
	case "basic-auth", "basicauth_credential":
		var cred kong.BasicAuth
		err := decodeCredential(credConfig, &cred)
		if err != nil {
			return errors.Wrap(err, "failed to decode basic-auth credential")
		}
		consumer.BasicAuths = append(consumer.BasicAuths, &cred)
	case "hmac-auth", "hmacauth_credential":
		var cred kong.HMACAuth
		err := decodeCredential(credConfig, &cred)
		if err != nil {
			return errors.Wrap(err, "failed to decode hmac-auth credential")
		}
		consumer.HMACAuths = append(consumer.HMACAuths, &cred)
	case "oauth2":
		var cred kong.Oauth2Credential
		err := decodeCredential(credConfig, &cred)
		if err != nil {
			return errors.Wrap(err, "failed to decode oauth2 credential")
		}
		consumer.Oauth2Creds = append(consumer.Oauth2Creds, &cred)
	case "jwt", "jwt_secret":
		var cred kong.JWTAuth
		err := decodeCredential(credConfig, &cred)
		if err != nil {
			glog.Error("failed to process JWT credential", err)
		}
		// This is treated specially because only this
		// field might be omitted by user under the expectation
		// that Kong will insert the default.
		// If we don't set it, decK will detect a diff and PUT this
		// credential everytime it performs a sync operation, which
		// leads to unnecessary cache invalidations in Kong.
		if cred.Algorithm == nil || *cred.Algorithm == "" {
			cred.Algorithm = kong.String("HS256")
		}
		consumer.JWTAuths = append(consumer.JWTAuths, &cred)
	case "acl":
		var cred kong.ACLGroup
		err := decodeCredential(credConfig, &cred)
		if err != nil {
			glog.Error("failed to process ACL group", err)
		}
		consumer.ACLGroups = append(consumer.ACLGroups, &cred)
	default:
		return errors.Errorf("invalid credential type: '%v'", credType)
	}
	return nil
}

func decodeCredential(credConfig interface{},
	credStructPointer interface{}) error {
	decoder, err := mapstructure.NewDecoder(
		&mapstructure.DecoderConfig{TagName: "json",
			Result: credStructPointer,
		})
	if err != nil {
		return errors.Wrap(err, "failed to create a decoder")
	}
	err = decoder.Decode(credConfig)
	if err != nil {
		return errors.Wrapf(err, "failed to decode credential")
	}
	return nil
}

func (p *Parser) fillConsumersAndCredentials(state *KongState) {
	consumerIndex := make(map[string]Consumer)

	// build consumer index
	for _, consumer := range p.store.ListKongConsumers() {
		var c Consumer
		if consumer.Username == "" && consumer.CustomID == "" {
			continue
		}
		if consumer.Username != "" {
			c.Username = kong.String(consumer.Username)
		}
		if consumer.CustomID != "" {
			c.CustomID = kong.String(consumer.CustomID)
		}
		c.k8sKongConsumer = *consumer

		for _, cred := range consumer.Credentials {
			secret, err := p.store.GetSecret(consumer.Namespace, cred)
			if err != nil {
				glog.Errorf("error fetching credential secret '%v/%v': %v",
					consumer.Namespace, cred, err)
				continue
			}
			credConfig := map[string]interface{}{}
			for k, v := range secret.Data {
				// TODO populate these based on schema from Kong
				// and remove this workaround
				if k == "redirect_uris" {
					credConfig[k] = strings.Split(string(v), ",")
					continue
				}
				credConfig[k] = string(v)
			}
			credType, ok := credConfig["kongCredType"].(string)
			if !ok {
				glog.Errorf("invalid credType in secret '%v/%v'",
					consumer.Namespace, cred)
			}
			if !supportedCreds.Has(credType) {
				glog.Errorf("invalid credType '%v' in secret '%v/%v'",
					credType, consumer.Namespace, cred)
				continue
			}
			if len(credConfig) <= 1 { // 1 key of credType itself
				glog.Errorf("empty config in '%v' in secret '%v/%v'",
					credType, consumer.Namespace, cred)
				continue
			}
			err = processCredential(credType, &c, credConfig)
			if err != nil {
				glog.Errorf("failed to process credential in "+
					"secret '%v/%v': %v", consumer.Namespace, cred, err)
				continue
			}
		}

		consumerIndex[consumer.Namespace+"/"+consumer.Name] = c
	}

	// legacy attach credentials
	credentials := p.store.ListKongCredentials()
	if len(credentials) > 0 {
		glog.Warningf("Deprecated KongCredential in use, " +
			"please use secret-based credentials. " +
			"KongCredential resource will be removed in future.")
	}
	for _, credential := range credentials {
		consumer, ok := consumerIndex[credential.Namespace+"/"+
			credential.ConsumerRef]
		if !ok {
			continue
		}
		if credential.Type == "" {
			glog.Errorf("empty credential type in KongCredential '%v/%v'",
				credential.Namespace, credential.Name)
			continue
		}
		if !supportedCreds.Has(credential.Type) {
			glog.Errorf("invalid credType '%v' in KongCredential '%v/%v'",
				credential.Type, credential.Namespace, credential.Name)
			continue
		}
		if credential.Config == nil {
			glog.Errorf("empty config in '%v' in KongCredential '%v/%v'",
				credential.Type, credential.Namespace, credential.Name)
			continue
		}
		err := processCredential(credential.Type, &consumer, credential.Config)
		if err != nil {
			glog.Errorf("failed to process credential in "+
				"KongCredential '%v/%v': %v", credential.Namespace,
				credential.Name, err)
			continue
		}
		consumerIndex[credential.Namespace+"/"+credential.ConsumerRef] = consumer
	}

	// populate the consumer in the state
	for _, c := range consumerIndex {
		state.Consumers = append(state.Consumers, c)
	}
}

func filterHosts(secretNameToSNIs map[string][]string, hosts []string) []string {
	hostsToAdd := []string{}
	seenHosts := map[string]bool{}
	for _, hosts := range secretNameToSNIs {
		for _, host := range hosts {
			seenHosts[host] = true
		}
	}
	for _, host := range hosts {
		if !seenHosts[host] {
			hostsToAdd = append(hostsToAdd, host)
		}
	}
	return hostsToAdd
}

func processTLSSections(tlsSections []networking.IngressTLS,
	namespace string, secretNameToSNIs map[string][]string) {
	// TODO: optmize: collect all TLS sections and process at the same
	// time to avoid regenerating the seen map; or use a seen map in the
	// parser struct itself.
	for _, tls := range tlsSections {
		if len(tls.Hosts) == 0 {
			continue
		}
		if tls.SecretName == "" {
			continue
		}
		hosts := tls.Hosts
		secretName := namespace + "/" + tls.SecretName
		hosts = filterHosts(secretNameToSNIs, hosts)
		if secretNameToSNIs[secretName] != nil {
			hosts = append(hosts, secretNameToSNIs[secretName]...)
		}
		secretNameToSNIs[secretName] = hosts
	}
}

func toNetworkingTLS(tls []configurationv1beta1.IngressTLS) []networking.IngressTLS {
	var result []networking.IngressTLS

	for _, t := range tls {
		result = append(result, networking.IngressTLS{
			Hosts:      t.Hosts,
			SecretName: t.SecretName,
		})
	}
	return result
}

func (p *Parser) parseKnativeIngressRules(
	ingressList []*knative.Ingress) map[string]Service {

	sort.SliceStable(ingressList, func(i, j int) bool {
		return ingressList[i].CreationTimestamp.Before(
			&ingressList[j].CreationTimestamp)
	})

	services := map[string]Service{}

	for i := 0; i < len(ingressList); i++ {
		ingress := *ingressList[i]
		ingressSpec := ingress.Spec

		for i, rule := range ingressSpec.Rules {
			hosts := rule.Hosts
			if rule.HTTP == nil {
				continue
			}
			for j, rule := range rule.HTTP.Paths {
				path := rule.Path

				if path == "" {
					path = "/"
				}
				r := Route{
					Route: kong.Route{
						// TODO Figure out a way to name the routes
						// This is not a stable scheme
						// 1. If a user adds a route in the middle,
						// due to a shift, all the following routes will
						// be PATCHED
						// 2. Is it guaranteed that the order is stable?
						// Meaning, the routes will always appear in the same
						// order?
						Name:          kong.String(ingress.Namespace + "." + ingress.Name + "." + strconv.Itoa(i) + strconv.Itoa(j)),
						Paths:         kong.StringSlice(path),
						StripPath:     kong.Bool(false),
						PreserveHost:  kong.Bool(true),
						Protocols:     kong.StringSlice("http", "https"),
						RegexPriority: kong.Int(0),
					},
				}
				r.Hosts = kong.StringSlice(hosts...)

				knativeBackend := knativeSelectSplit(rule.Splits)
				serviceName := knativeBackend.ServiceNamespace + "." +
					knativeBackend.ServiceName + "." +
					knativeBackend.ServicePort.String()
				serviceHost := knativeBackend.ServiceName + "." +
					knativeBackend.ServiceNamespace + "." +
					knativeBackend.ServicePort.String() + ".svc"
				service, ok := services[serviceName]
				if !ok {

					var headers []string
					for key, value := range knativeBackend.AppendHeaders {
						headers = append(headers, key+":"+value)
					}
					for key, value := range rule.AppendHeaders {
						headers = append(headers, key+":"+value)
					}

					service = Service{
						Service: kong.Service{
							Name:           kong.String(serviceName),
							Host:           kong.String(serviceHost),
							Port:           kong.Int(80),
							Protocol:       kong.String("http"),
							Path:           kong.String("/"),
							ConnectTimeout: kong.Int(60000),
							ReadTimeout:    kong.Int(60000),
							WriteTimeout:   kong.Int(60000),
							Retries:        kong.Int(5),
						},
						Namespace: ingress.Namespace,
						Backend: backend{
							Name: knativeBackend.ServiceName,
							Port: knativeBackend.ServicePort,
						},
					}
					if len(headers) > 0 {
						service.Plugins = append(service.Plugins, kong.Plugin{
							Name: kong.String("request-transformer"),
							Config: kong.Configuration{
								"add": map[string]interface{}{
									"headers": headers,
								},
							},
						})
					}
				}
				service.Routes = append(service.Routes, r)
				services[serviceName] = service
			}
		}
	}

	return services
}

func knativeSelectSplit(splits []knative.IngressBackendSplit) knative.IngressBackendSplit {
	if len(splits) == 0 {
		glog.Error("knative Ingress has no backends")
		return knative.IngressBackendSplit{}
	}
	res := splits[0]
	maxPercentage := splits[0].Percent
	if len(splits) == 1 {
		return res
	}
	for i := 1; i < len(splits); i++ {
		if splits[i].Percent > maxPercentage {
			res = splits[i]
			maxPercentage = res.Percent
		}
	}
	return res
}

func (p *Parser) parseIngressRules(
	ingressList []*networking.Ingress,
	tcpIngressList []*configurationv1beta1.TCPIngress) *parsedIngressRules {

	sort.SliceStable(ingressList, func(i, j int) bool {
		return ingressList[i].CreationTimestamp.Before(
			&ingressList[j].CreationTimestamp)
	})

	sort.SliceStable(tcpIngressList, func(i, j int) bool {
		return tcpIngressList[i].CreationTimestamp.Before(
			&tcpIngressList[j].CreationTimestamp)
	})

	// generate the following:
	// Services and Routes
	var allDefaultBackends []networking.Ingress
	secretNameToSNIs := make(map[string][]string)
	serviceNameToServices := make(map[string]Service)

	for i := 0; i < len(ingressList); i++ {
		ingress := *ingressList[i]
		ingressSpec := ingress.Spec

		if ingressSpec.Backend != nil {
			allDefaultBackends = append(allDefaultBackends, ingress)

		}

		processTLSSections(ingressSpec.TLS, ingress.Namespace, secretNameToSNIs)

		for i, rule := range ingressSpec.Rules {
			host := rule.Host
			if rule.HTTP == nil {
				continue
			}
			for j, rule := range rule.HTTP.Paths {
				path := rule.Path

				if path == "" {
					path = "/"
				}
				r := Route{
					Ingress: ingress,
					Route: kong.Route{
						// TODO Figure out a way to name the routes
						// This is not a stable scheme
						// 1. If a user adds a route in the middle,
						// due to a shift, all the following routes will
						// be PATCHED
						// 2. Is it guaranteed that the order is stable?
						// Meaning, the routes will always appear in the same
						// order?
						Name:          kong.String(ingress.Namespace + "." + ingress.Name + "." + strconv.Itoa(i) + strconv.Itoa(j)),
						Paths:         kong.StringSlice(path),
						StripPath:     kong.Bool(false),
						PreserveHost:  kong.Bool(true),
						Protocols:     kong.StringSlice("http", "https"),
						RegexPriority: kong.Int(0),
					},
				}
				if host != "" {
					r.Hosts = kong.StringSlice(host)
				}

				serviceName := ingress.Namespace + "." +
					rule.Backend.ServiceName + "." +
					rule.Backend.ServicePort.String()
				service, ok := serviceNameToServices[serviceName]
				if !ok {
					service = Service{
						Service: kong.Service{
							Name: kong.String(serviceName),
							Host: kong.String(rule.Backend.ServiceName +
								"." + ingress.Namespace + "." +
								rule.Backend.ServicePort.String() + ".svc"),
							Port:           kong.Int(80),
							Protocol:       kong.String("http"),
							Path:           kong.String("/"),
							ConnectTimeout: kong.Int(60000),
							ReadTimeout:    kong.Int(60000),
							WriteTimeout:   kong.Int(60000),
							Retries:        kong.Int(5),
						},
						Namespace: ingress.Namespace,
						Backend: backend{
							Name: rule.Backend.ServiceName,
							Port: rule.Backend.ServicePort,
						},
					}
				}
				service.Routes = append(service.Routes, r)
				serviceNameToServices[serviceName] = service
			}
		}
	}

	for i := 0; i < len(tcpIngressList); i++ {
		ingress := *tcpIngressList[i]
		ingressSpec := ingress.Spec

		processTLSSections(toNetworkingTLS(ingressSpec.TLS),
			ingress.Namespace, secretNameToSNIs)

		for i, rule := range ingressSpec.Rules {

			if rule.Port <= 0 {
				glog.Errorf("invalid port value (%v) in TCPIngress %v/%v",
					rule.Port, ingress.Namespace, ingress.Name)
				continue
			}
			r := Route{
				IsTCP:      true,
				TCPIngress: ingress,
				Route: kong.Route{
					// TODO Figure out a way to name the routes
					// This is not a stable scheme
					// 1. If a user adds a route in the middle,
					// due to a shift, all the following routes will
					// be PATCHED
					// 2. Is it guaranteed that the order is stable?
					// Meaning, the routes will always appear in the same
					// order?
					Name:      kong.String(ingress.Namespace + "." + ingress.Name + "." + strconv.Itoa(i)),
					Protocols: kong.StringSlice("tcp", "tls"),
					Destinations: []*kong.CIDRPort{
						{
							Port: kong.Int(rule.Port),
						},
					},
				},
			}
			host := rule.Host
			if host != "" {
				r.SNIs = kong.StringSlice(host)
			}
			if rule.Backend.ServiceName == "" {
				glog.Errorf("invalid empty serviceName in"+
					"TCPIngress %v/%v", ingress.Namespace, ingress.Name)
				continue
			}
			if rule.Backend.ServicePort <= 0 {
				glog.Errorf("invalid servicePort (%v) in"+
					"TCPIngress %v/%v", rule.Backend.ServicePort,
					ingress.Namespace, ingress.Name)
				continue
			}

			serviceName := ingress.Namespace + "." +
				rule.Backend.ServiceName + "." +
				strconv.Itoa(rule.Backend.ServicePort)
			service, ok := serviceNameToServices[serviceName]
			if !ok {
				service = Service{
					Service: kong.Service{
						Name: kong.String(serviceName),
						Host: kong.String(rule.Backend.ServiceName +
							"." + ingress.Namespace + "." +
							strconv.Itoa(rule.Backend.ServicePort) + ".svc"),
						Port:           kong.Int(80),
						Protocol:       kong.String("tcp"),
						ConnectTimeout: kong.Int(60000),
						ReadTimeout:    kong.Int(60000),
						WriteTimeout:   kong.Int(60000),
						Retries:        kong.Int(5),
					},
					Namespace: ingress.Namespace,
					Backend: backend{
						Name: rule.Backend.ServiceName,
						Port: intstr.FromInt(rule.Backend.ServicePort),
					},
				}
			}
			service.Routes = append(service.Routes, r)
			serviceNameToServices[serviceName] = service
		}
	}

	sort.SliceStable(allDefaultBackends, func(i, j int) bool {
		return allDefaultBackends[i].CreationTimestamp.Before(&allDefaultBackends[j].CreationTimestamp)
	})

	// Process the default backend
	if len(allDefaultBackends) > 0 {
		ingress := allDefaultBackends[0]
		defaultBackend := allDefaultBackends[0].Spec.Backend
		serviceName := allDefaultBackends[0].Namespace + "." +
			defaultBackend.ServiceName + "." +
			defaultBackend.ServicePort.String()
		service, ok := serviceNameToServices[serviceName]
		if !ok {
			service = Service{
				Service: kong.Service{
					Name: kong.String(serviceName),
					Host: kong.String(defaultBackend.ServiceName + "." +
						ingress.Namespace + "." +
						defaultBackend.ServicePort.String() + ".svc"),
					Port:           kong.Int(80),
					Protocol:       kong.String("http"),
					ConnectTimeout: kong.Int(60000),
					ReadTimeout:    kong.Int(60000),
					WriteTimeout:   kong.Int(60000),
					Retries:        kong.Int(5),
				},
				Namespace: ingress.Namespace,
				Backend: backend{
					Name: defaultBackend.ServiceName,
					Port: defaultBackend.ServicePort,
				},
			}
		}
		r := Route{
			Ingress: ingress,
			Route: kong.Route{
				Name:          kong.String(ingress.Namespace + "." + ingress.Name),
				Paths:         kong.StringSlice("/"),
				StripPath:     kong.Bool(false),
				PreserveHost:  kong.Bool(true),
				Protocols:     kong.StringSlice("http", "https"),
				RegexPriority: kong.Int(0),
			},
		}
		service.Routes = append(service.Routes, r)
		serviceNameToServices[serviceName] = service
	}

	return &parsedIngressRules{
		SecretNameToSNIs:      secretNameToSNIs,
		ServiceNameToServices: serviceNameToServices,
	}
}

func (p *Parser) fillOverrides(state KongState) {
	for i := 0; i < len(state.Services); i++ {
		// Services
		anns := state.Services[i].K8sService.Annotations
		kongIngress, err := p.getKongIngressForService(
			state.Services[i].K8sService)
		if err != nil {
			glog.Errorf("error getting kongIngress %v", err)
		}
		overrideService(&state.Services[i], kongIngress, anns)

		// Routes
		for j := 0; j < len(state.Services[i].Routes); j++ {
			var kongIngress *configurationv1.KongIngress
			var err error
			if state.Services[i].Routes[j].IsTCP {
				kongIngress, err = p.getKongIngressFromTCPIngress(
					&state.Services[i].Routes[j].TCPIngress)
			} else {
				kongIngress, err = p.getKongIngressFromIngress(
					&state.Services[i].Routes[j].Ingress)
			}

			if err != nil {
				glog.Errorf("error getting kongIngress %v", err)
			}
			overrideRoute(&state.Services[i].Routes[j], kongIngress)
		}
	}

	// Upstreams
	for i := 0; i < len(state.Upstreams); i++ {
		kongIngress, err := p.getKongIngressForService(
			state.Upstreams[i].Service.K8sService)
		anns := state.Upstreams[i].Service.K8sService.Annotations
		if err == nil {
			overrideUpstream(&state.Upstreams[i], kongIngress, anns)
		} else {
			glog.Error(errors.Wrapf(err, "fetching KongIngress for service '%v' in namespace '%v'",
				state.Upstreams[i].Service.Backend.Name, state.Upstreams[i].Service.Namespace))
		}
	}
}

// overrideServiceByKongIngress sets Service fields by KongIngress
func overrideServiceByKongIngress(service *Service,
	kongIngress *configurationv1.KongIngress) {
	if kongIngress == nil || kongIngress.Proxy == nil {
		return
	}
	s := kongIngress.Proxy
	if s.Protocol != nil {
		service.Protocol = kong.String(*s.Protocol)
	}
	if s.Path != nil {
		service.Path = kong.String(*s.Path)
	}
	if s.Retries != nil {
		service.Retries = kong.Int(*s.Retries)
	}
	if s.ConnectTimeout != nil {
		service.ConnectTimeout = kong.Int(*s.ConnectTimeout)
	}
	if s.ReadTimeout != nil {
		service.ReadTimeout = kong.Int(*s.ReadTimeout)
	}
	if s.WriteTimeout != nil {
		service.WriteTimeout = kong.Int(*s.WriteTimeout)
	}
}

func overrideServicePath(service *kong.Service, anns map[string]string) {
	if service == nil {
		return
	}
	path := annotations.ExtractPath(anns)
	if path == "" {
		return
	}
	// kong errors if path doesn't start with `/`
	if !strings.HasPrefix(path, "/") {
		return
	}
	service.Path = kong.String(path)
}

func overrideServiceProtocol(service *kong.Service, anns map[string]string) {
	if service == nil {
		return
	}
	protocol := annotations.ExtractProtocolName(anns)
	if protocol == "" || !validateProtocol(protocol) {
		return
	}
	service.Protocol = kong.String(protocol)
}

// overrideServiceByAnnotation modifies the Kong service based on annotations
// on the Kubernetes service.
func overrideServiceByAnnotation(service *kong.Service,
	anns map[string]string) {
	if service == nil {
		return
	}
	overrideServiceProtocol(service, anns)
	overrideServicePath(service, anns)
}

// overrideService sets Service fields by KongIngress first, then by annotation
func overrideService(service *Service,
	kongIngress *configurationv1.KongIngress,
	anns map[string]string) {
	if service == nil {
		return
	}
	overrideServiceByKongIngress(service, kongIngress)
	overrideServiceByAnnotation(&service.Service, anns)

	if *service.Protocol == "grpc" || *service.Protocol == "grpcs" {
		// grpc(s) doesn't accept a path
		service.Path = nil
	}
}

// overrideRouteByKongIngress sets Route fields by KongIngress
func overrideRouteByKongIngress(route *Route,
	kongIngress *configurationv1.KongIngress) {
	if kongIngress == nil || kongIngress.Route == nil {
		return
	}

	r := kongIngress.Route
	if len(r.Methods) != 0 {
		invalid := false
		var methods []*string
		for _, method := range r.Methods {
			sanitizedMethod := strings.TrimSpace(strings.ToUpper(*method))
			if validMethods.MatchString(sanitizedMethod) {
				methods = append(methods, kong.String(sanitizedMethod))
			} else {
				// if any method is invalid (not an uppercase alpha string),
				// discard everything
				glog.Errorf("invalid method found while processing '%v': %v", route.Route.Name, *method)
				invalid = true
			}
		}
		if !invalid {
			route.Methods = methods
		}
	}
	if len(r.Headers) != 0 {
		route.Headers = r.Headers
	}
	if len(r.Protocols) != 0 {
		route.Protocols = cloneStringPointerSlice(r.Protocols...)
	}
	if r.RegexPriority != nil {
		route.RegexPriority = kong.Int(*r.RegexPriority)
	}
	if r.StripPath != nil {
		route.StripPath = kong.Bool(*r.StripPath)
	}
	if r.PreserveHost != nil {
		route.PreserveHost = kong.Bool(*r.PreserveHost)
	}
	if r.HTTPSRedirectStatusCode != nil {
		route.HTTPSRedirectStatusCode = kong.Int(*r.HTTPSRedirectStatusCode)
	}
	if r.PathHandling != nil {
		route.PathHandling = kong.String(*r.PathHandling)
	}
}

// normalizeProtocols prevents users from mismatching grpc/http
func normalizeProtocols(route *Route) {
	protocols := route.Protocols
	var http, grpc bool

	for _, protocol := range protocols {
		if strings.Contains(*protocol, "grpc") {
			grpc = true
		}
		if strings.Contains(*protocol, "http") {
			http = true
		}
		if !validateProtocol(*protocol) {
			http = true
		}
	}

	if grpc && http {
		route.Protocols = kong.StringSlice("http", "https")
	}
}

// validateProtocol returns a bool of whether string is a valid protocol
func validateProtocol(protocol string) bool {
	match := validProtocols.MatchString(protocol)
	return match
}

func overrideRouteStripPath(route *kong.Route, anns map[string]string) {
	if route == nil {
		return
	}

	stripPathValue := annotations.ExtractStripPath(anns)
	if stripPathValue == "" {
		return
	}
	stripPathValue = strings.ToLower(stripPathValue)
	switch stripPathValue {
	case "true":
		route.StripPath = kong.Bool(true)
	case "false":
		route.StripPath = kong.Bool(false)
	default:
		return
	}
}

func overrideRouteProtocols(route *kong.Route, anns map[string]string) {
	protocols := annotations.ExtractProtocolNames(anns)
	var prots []*string
	for _, prot := range protocols {
		if !validateProtocol(prot) {
			return
		}
		prots = append(prots, kong.String(prot))
	}

	route.Protocols = prots
}

func overrideRouteHTTPSRedirectCode(route *kong.Route, anns map[string]string) {
	code := annotations.ExtractHTTPSRedirectStatusCode(anns)
	if code == "" {
		return
	}
	statusCode, err := strconv.Atoi(code)
	if err != nil {
		return
	}
	if statusCode != 426 &&
		statusCode != 301 &&
		statusCode != 302 &&
		statusCode != 307 &&
		statusCode != 308 {
		return
	}

	route.HTTPSRedirectStatusCode = kong.Int(statusCode)
}

func overrideRoutePreserveHost(route *kong.Route, anns map[string]string) {
	preserveHostValue := annotations.ExtractPreserveHost(anns)
	if preserveHostValue == "" {
		return
	}
	preserveHostValue = strings.ToLower(preserveHostValue)
	switch preserveHostValue {
	case "true":
		route.PreserveHost = kong.Bool(true)
	case "false":
		route.PreserveHost = kong.Bool(false)
	default:
		return
	}
}

func overrideRouteRegexPriority(route *kong.Route, anns map[string]string) {
	priority := annotations.ExtractRegexPriority(anns)
	if priority == "" {
		return
	}
	regexPriority, err := strconv.Atoi(priority)
	if err != nil {
		return
	}

	route.RegexPriority = kong.Int(regexPriority)
}

func overrideRouteMethods(route *kong.Route, anns map[string]string) {
	annMethods := annotations.ExtractMethods(anns)
	if len(annMethods) == 0 {
		return
	}
	var methods []*string
	for _, method := range annMethods {
		sanitizedMethod := strings.TrimSpace(strings.ToUpper(method))
		if validMethods.MatchString(sanitizedMethod) {
			methods = append(methods, kong.String(sanitizedMethod))
		} else {
			// if any method is invalid (not an uppercase alpha string),
			// discard everything
			glog.Errorf("invalid method found while processing '%v': %v", route.Name, method)
			return
		}
	}

	route.Methods = methods
}

// overrideRouteByAnnotation sets Route protocols via annotation
func overrideRouteByAnnotation(route *Route) {
	anns := route.Ingress.Annotations
	if route.IsTCP {
		anns = route.TCPIngress.Annotations
	}
	overrideRouteProtocols(&route.Route, anns)
	overrideRouteStripPath(&route.Route, anns)
	overrideRouteHTTPSRedirectCode(&route.Route, anns)
	overrideRoutePreserveHost(&route.Route, anns)
	overrideRouteRegexPriority(&route.Route, anns)
	overrideRouteMethods(&route.Route, anns)
}

// overrideRoute sets Route fields by KongIngress first, then by annotation
func overrideRoute(route *Route,
	kongIngress *configurationv1.KongIngress) {
	if route == nil {
		return
	}
	overrideRouteByKongIngress(route, kongIngress)
	overrideRouteByAnnotation(route)
	normalizeProtocols(route)
	for _, val := range route.Protocols {
		if *val == "grpc" || *val == "grpcs" {
			// grpc(s) doesn't accept strip_path
			route.StripPath = nil
			break
		}
	}
}

func cloneStringPointerSlice(array ...*string) []*string {
	var res []*string
	for _, s := range array {
		res = append(res, &(*s))
	}
	return res
}

func overrideUpstreamHostHeader(upstream *kong.Upstream, anns map[string]string) {
	if upstream == nil {
		return
	}
	host := annotations.ExtractHostHeader(anns)
	if host == "" {
		return
	}
	upstream.HostHeader = kong.String(host)
}

// overrideUpstreamByAnnotation modifies the Kong upstream based on annotations
// on the Kubernetes service.
func overrideUpstreamByAnnotation(upstream *kong.Upstream,
	anns map[string]string) {
	if upstream == nil {
		return
	}
	overrideUpstreamHostHeader(upstream, anns)
}

// overrideUpstreamByKongIngress modifies the Kong upstream based on KongIngresses
// associated with the Kubernetes service.
func overrideUpstreamByKongIngress(upstream *Upstream,
	kongIngress *configurationv1.KongIngress) {
	if upstream == nil {
		return
	}

	if kongIngress == nil || kongIngress.Upstream == nil {
		return
	}

	// The upstream within the KongIngress has no name.
	// As this overwrites the entire upstream object, we must restore the
	// original name after.
	name := *upstream.Upstream.Name
	upstream.Upstream = *kongIngress.Upstream.DeepCopy()
	upstream.Name = &name
}

<<<<<<< HEAD
func (p *Parser) getUpstreams(serviceMap map[string]Service) []Upstream {
=======
// overrideUpstream sets Upstream fields by KongIngress first, then by annotation
func overrideUpstream(upstream *Upstream,
	kongIngress *configurationv1.KongIngress,
	anns map[string]string) {
	if upstream == nil {
		return
	}

	overrideUpstreamByKongIngress(upstream, kongIngress)
	overrideUpstreamByAnnotation(&upstream.Upstream, anns)
}

func (p *Parser) getUpstreams(serviceMap map[string]Service) ([]Upstream, error) {
>>>>>>> eb673734
	var upstreams []Upstream
	for _, service := range serviceMap {
		upstreamName := service.Backend.Name + "." + service.Namespace + "." + service.Backend.Port.String() + ".svc"
		upstream := Upstream{
			Upstream: kong.Upstream{
				Name: kong.String(upstreamName),
			},
			Service: service,
		}
		targets := p.getServiceEndpoints(service.K8sService,
			service.Backend.Port.String())
		upstream.Targets = targets
		upstreams = append(upstreams, upstream)
	}
	return upstreams
}

func getCertFromSecret(secret *corev1.Secret) (string, string, error) {
	certData, okcert := secret.Data[corev1.TLSCertKey]
	keyData, okkey := secret.Data[corev1.TLSPrivateKeyKey]

	if !okcert || !okkey {
		return "", "", fmt.Errorf("no keypair could be found in"+
			" secret '%v/%v'", secret.Namespace, secret.Name)
	}

	cert := strings.TrimSpace(bytes.NewBuffer(certData).String())
	key := strings.TrimSpace(bytes.NewBuffer(keyData).String())

	_, err := tls.X509KeyPair([]byte(cert), []byte(key))
	if err != nil {
		return "", "", fmt.Errorf("parsing TLS key-pair in secret '%v/%v': %v",
			secret.Namespace, secret.Name, err)
	}

	return cert, key, nil
}

func (p *Parser) getCerts(secretsToSNIs map[string][]string) []Certificate {
	snisAdded := make(map[string]bool)
	// map of cert public key + private key to certificate
	type certWrapper struct {
		cert              kong.Certificate
		CreationTimestamp metav1.Time
	}
	certs := make(map[string]certWrapper)

	for secretKey, SNIs := range secretsToSNIs {
		namespaceName := strings.Split(secretKey, "/")
		secret, err := p.store.GetSecret(namespaceName[0], namespaceName[1])
		if err != nil {
			glog.Errorf("error fetching certificate '%v': %v", secretKey, err)
			continue
		}
		cert, key, err := getCertFromSecret(secret)
		if err != nil {
			glog.Errorf("error finding a certificate in '%v': %v",
				secretKey, err)
			continue
		}
		kongCert, ok := certs[cert+key]
		if !ok {
			kongCert = certWrapper{
				cert: kong.Certificate{
					ID:   kong.String(string(secret.UID)),
					Cert: kong.String(cert),
					Key:  kong.String(key),
				},
				CreationTimestamp: secret.CreationTimestamp,
			}
		} else {
			if kongCert.CreationTimestamp.After(secret.CreationTimestamp.Time) {
				kongCert.cert.ID = kong.String(string(secret.UID))
				kongCert.CreationTimestamp = secret.CreationTimestamp
			}
		}

		for _, sni := range SNIs {
			if !snisAdded[sni] {
				snisAdded[sni] = true
				kongCert.cert.SNIs = append(kongCert.cert.SNIs, kong.String(sni))
			}
		}
		certs[cert+key] = kongCert
	}
	var res []Certificate
	for _, cert := range certs {
		res = append(res, Certificate{cert.cert})
	}
	return res
}

type foreignRelations struct {
	Consumer, Route, Service []string
}

func getPluginRelations(state KongState) map[string]foreignRelations {
	// KongPlugin key (KongPlugin's name:namespace) to corresponding associations
	pluginRels := map[string]foreignRelations{}
	addConsumerRelation := func(namespace, pluginName, identifier string) {
		pluginKey := namespace + ":" + pluginName
		relations, ok := pluginRels[pluginKey]
		if !ok {
			relations = foreignRelations{}
		}
		relations.Consumer = append(relations.Consumer, identifier)
		pluginRels[pluginKey] = relations
	}
	addRouteRelation := func(namespace, pluginName, identifier string) {
		pluginKey := namespace + ":" + pluginName
		relations, ok := pluginRels[pluginKey]
		if !ok {
			relations = foreignRelations{}
		}
		relations.Route = append(relations.Route, identifier)
		pluginRels[pluginKey] = relations
	}
	addServiceRelation := func(namespace, pluginName, identifier string) {
		pluginKey := namespace + ":" + pluginName
		relations, ok := pluginRels[pluginKey]
		if !ok {
			relations = foreignRelations{}
		}
		relations.Service = append(relations.Service, identifier)
		pluginRels[pluginKey] = relations
	}

	for i := range state.Services {
		// service
		svc := state.Services[i].K8sService
		pluginList := annotations.ExtractKongPluginsFromAnnotations(
			svc.GetAnnotations())
		for _, pluginName := range pluginList {
			addServiceRelation(svc.Namespace, pluginName,
				*state.Services[i].Name)
		}
		// route
		for j := range state.Services[i].Routes {
			ingress := state.Services[i].Routes[j].Ingress
			pluginList := annotations.ExtractKongPluginsFromAnnotations(ingress.GetAnnotations())
			for _, pluginName := range pluginList {
				addRouteRelation(ingress.Namespace, pluginName, *state.Services[i].Routes[j].Name)
			}
		}
	}
	// consumer
	for _, c := range state.Consumers {
		pluginList := annotations.ExtractKongPluginsFromAnnotations(c.k8sKongConsumer.GetAnnotations())
		for _, pluginName := range pluginList {
			addConsumerRelation(c.k8sKongConsumer.Namespace, pluginName, *c.Username)
		}
	}
	return pluginRels
}

type rel struct {
	Consumer, Route, Service string
}

func getCombinations(relations foreignRelations) []rel {

	var cartesianProduct []rel

	if len(relations.Consumer) > 0 {
		consumers := relations.Consumer
		if len(relations.Route)+len(relations.Service) > 0 {
			for _, service := range relations.Service {
				for _, consumer := range consumers {
					cartesianProduct = append(cartesianProduct, rel{
						Service:  service,
						Consumer: consumer,
					})
				}
			}
			for _, route := range relations.Route {
				for _, consumer := range consumers {
					cartesianProduct = append(cartesianProduct, rel{
						Route:    route,
						Consumer: consumer,
					})
				}
			}
		} else {
			for _, consumer := range relations.Consumer {
				cartesianProduct = append(cartesianProduct, rel{Consumer: consumer})
			}
		}
	} else {
		for _, service := range relations.Service {
			cartesianProduct = append(cartesianProduct, rel{Service: service})
		}
		for _, route := range relations.Route {
			cartesianProduct = append(cartesianProduct, rel{Route: route})
		}
	}

	return cartesianProduct
}

func (p *Parser) fillPlugins(state KongState) []Plugin {
	var plugins []Plugin
	pluginRels := getPluginRelations(state)

	for pluginIdentifier, relations := range pluginRels {
		identifier := strings.Split(pluginIdentifier, ":")
		namespace, kongPluginName := identifier[0], identifier[1]
		plugin, err := p.getPlugin(namespace, kongPluginName)
		if err != nil {
			glog.Errorf("fetching KongPlugin '%v/%v': %v", namespace,
				kongPluginName, err)
			continue
		}

		for _, rel := range getCombinations(relations) {
			plugin := *plugin.DeepCopy()
			// ID is populated because that is read by decK and in_memory
			// translator too
			if rel.Service != "" {
				plugin.Service = &kong.Service{ID: kong.String(rel.Service)}
			}
			if rel.Route != "" {
				plugin.Route = &kong.Route{ID: kong.String(rel.Route)}
			}
			if rel.Consumer != "" {
				plugin.Consumer = &kong.Consumer{ID: kong.String(rel.Consumer)}
			}
			plugins = append(plugins, Plugin{plugin})
		}
	}

	globalPlugins, err := p.globalPlugins()
	if err != nil {
		glog.Errorf("fetching global plugins: %v", err)
	}
	plugins = append(plugins, globalPlugins...)

	return plugins
}

func (p *Parser) globalPlugins() ([]Plugin, error) {
	globalPlugins, err := p.store.ListGlobalKongPlugins()
	if err != nil {
		return nil, errors.Wrap(err, "error listing global KongPlugins:")
	}
	res := make(map[string]Plugin)
	var duplicates []string // keep track of duplicate
	// TODO respect the oldest CRD
	// Current behavior is to skip creating the plugin but in case
	// of duplicate plugin definitions, we should respect the oldest one
	// This is important since if a user comes in to k8s and creates a new
	// CRD, the user now deleted an older plugin

	for i := 0; i < len(globalPlugins); i++ {
		k8sPlugin := *globalPlugins[i]
		pluginName := k8sPlugin.PluginName
		// empty pluginName skip it
		if pluginName == "" {
			glog.Errorf("KongPlugin '%v' does not specify a plugin name",
				k8sPlugin.Name)
			continue
		}
		if _, ok := res[pluginName]; ok {
			glog.Error("Multiple KongPlugin definitions found with"+
				" 'global' annotation for '", pluginName,
				"', the plugin will not be applied")
			duplicates = append(duplicates, pluginName)
			continue
		}
		res[pluginName] = Plugin{
			Plugin: kongPluginFromK8SPlugin(k8sPlugin),
		}
	}

	globalClusterPlugins, err := p.store.ListGlobalKongClusterPlugins()
	if err != nil {
		return nil, errors.Wrap(err, "error listing global KongClusterPlugins")
	}
	for i := 0; i < len(globalClusterPlugins); i++ {
		k8sPlugin := *globalClusterPlugins[i]
		pluginName := k8sPlugin.PluginName
		// empty pluginName skip it
		if pluginName == "" {
			glog.Errorf("KongPlugin '%v' does not specify a plugin name",
				k8sPlugin.Name)
			continue
		}
		if _, ok := res[pluginName]; ok {
			glog.Error("Multiple KongPlugin definitions found with"+
				" 'global' annotation for '", pluginName,
				"', the plugin will not be applied")
			duplicates = append(duplicates, pluginName)
			continue
		}
		res[pluginName] = Plugin{
			Plugin: kongPluginFromK8SClusterPlugin(k8sPlugin),
		}
	}
	for _, plugin := range duplicates {
		delete(res, plugin)
	}
	var plugins []Plugin
	for _, p := range res {
		plugins = append(plugins, p)
	}
	return plugins, nil
}

func (p *Parser) getServiceEndpoints(svc corev1.Service,
	backendPort string) []Target {
	var targets []Target
	var endpoints []utils.Endpoint
	var servicePort corev1.ServicePort
	svcKey := svc.Namespace + "/" + svc.Name

	for _, port := range svc.Spec.Ports {
		// targetPort could be a string, use the name or the port (int)
		if strconv.Itoa(int(port.Port)) == backendPort ||
			port.TargetPort.String() == backendPort ||
			port.Name == backendPort {
			servicePort = port
			break
		}
	}

	// Ingress with an ExternalName service and no port defined in the service.
	if len(svc.Spec.Ports) == 0 &&
		svc.Spec.Type == corev1.ServiceTypeExternalName {
		externalPort, err := strconv.Atoi(backendPort)
		if err != nil {
			glog.Warningf("only numeric ports are allowed in"+
				" ExternalName services: %v is not valid as a TCP/UDP port",
				backendPort)
			return targets
		}

		servicePort = corev1.ServicePort{
			Protocol:   "TCP",
			Port:       int32(externalPort),
			TargetPort: intstr.FromString(backendPort),
		}
	}

	endpoints = getEndpoints(&svc, &servicePort,
		corev1.ProtocolTCP, p.store.GetEndpointsForService)
	if len(endpoints) == 0 {
		glog.Warningf("service %v does not have any active endpoints",
			svcKey)
	}
	for _, endpoint := range endpoints {
		target := Target{
			Target: kong.Target{
				Target: kong.String(endpoint.Address + ":" + endpoint.Port),
			},
		}
		targets = append(targets, target)
	}
	return targets
}

func (p *Parser) getKongIngressForService(service corev1.Service) (
	*configurationv1.KongIngress, error) {
	confName := annotations.ExtractConfigurationName(service.Annotations)
	if confName == "" {
		return nil, nil
	}
	return p.store.GetKongIngress(service.Namespace, confName)
}

func (p *Parser) getKongIngressFromIngressAnnotations(namespace, name string,
	anns map[string]string) (
	*configurationv1.KongIngress, error) {
	confName := annotations.ExtractConfigurationName(anns)
	if confName != "" {
		ki, err := p.store.GetKongIngress(namespace, confName)
		if err == nil {
			return ki, nil
		}
	}

	ki, err := p.store.GetKongIngress(namespace, name)
	if err == nil {
		return ki, nil
	}
	return nil, nil
}

// getKongIngressFromIngress checks if the Ingress
// contains an annotation for configuration
// or if exists a KongIngress object with the same name than the Ingress
func (p *Parser) getKongIngressFromIngress(ing *networking.Ingress) (
	*configurationv1.KongIngress, error) {
	return p.getKongIngressFromIngressAnnotations(ing.Namespace,
		ing.Name, ing.Annotations)
}

// getKongIngressFromTCPIngress checks if the TCPIngress contains an
// annotation for configuration
// or if exists a KongIngress object with the same name than the Ingress
func (p *Parser) getKongIngressFromTCPIngress(ing *configurationv1beta1.TCPIngress) (
	*configurationv1.KongIngress, error) {
	return p.getKongIngressFromIngressAnnotations(ing.Namespace,
		ing.Name, ing.Annotations)
}

// getPlugin constructs a plugins from a KongPlugin resource.
func (p *Parser) getPlugin(namespace, name string) (kong.Plugin, error) {
	var plugin kong.Plugin
	k8sPlugin, err := p.store.GetKongPlugin(namespace, name)
	if err != nil {
		// if no namespaced plugin definition, then
		// search for cluster level-plugin definition
		if errors.As(err, &store.ErrNotFound{}) {
			clusterPlugin, err := p.store.GetKongClusterPlugin(name)
			// not found
			if errors.As(err, &store.ErrNotFound{}) {
				return plugin, errors.New(
					"no KongPlugin or KongClusterPlugin was found")
			}
			if err != nil {
				return plugin, err
			}
			if clusterPlugin.PluginName == "" {
				return plugin, errors.Errorf("invalid empty 'plugin' property")
			}
			plugin = kongPluginFromK8SClusterPlugin(*clusterPlugin)
			return plugin, err
		}
		// handle other errors
		if err != nil {
			return plugin, err
		}
	}
	// ignore plugins with no name
	if k8sPlugin.PluginName == "" {
		return plugin, errors.Errorf("invalid empty 'plugin' property")
	}
	plugin = kongPluginFromK8SPlugin(*k8sPlugin)
	return plugin, nil
}

// plugin is a intermediate type to hold plugin related configuration
type plugin struct {
	Name   string
	Config configurationv1.Configuration

	RunOn     string
	Disabled  bool
	Protocols []string
}

func toKongPlugin(plugin plugin) kong.Plugin {
	result := kong.Plugin{
		Name:   kong.String(plugin.Name),
		Config: kong.Configuration(plugin.Config).DeepCopy(),
	}
	if plugin.RunOn != "" {
		result.RunOn = kong.String(plugin.RunOn)
	}
	if plugin.Disabled {
		result.Enabled = kong.Bool(false)
	}
	if len(plugin.Protocols) > 0 {
		result.Protocols = kong.StringSlice(plugin.Protocols...)
	}
	return result
}

func kongPluginFromK8SClusterPlugin(k8sPlugin configurationv1.KongClusterPlugin) kong.Plugin {
	return toKongPlugin(plugin{
		Name:   k8sPlugin.PluginName,
		Config: k8sPlugin.Config,

		RunOn:     k8sPlugin.RunOn,
		Disabled:  k8sPlugin.Disabled,
		Protocols: k8sPlugin.Protocols,
	})
}

func kongPluginFromK8SPlugin(k8sPlugin configurationv1.KongPlugin) kong.Plugin {
	return toKongPlugin(plugin{
		Name:   k8sPlugin.PluginName,
		Config: k8sPlugin.Config,

		RunOn:     k8sPlugin.RunOn,
		Disabled:  k8sPlugin.Disabled,
		Protocols: k8sPlugin.Protocols,
	})
}

// getEndpoints returns a list of <endpoint ip>:<port> for a given service/target port combination.
func getEndpoints(
	s *corev1.Service,
	port *corev1.ServicePort,
	proto corev1.Protocol,
	getEndpoints func(string, string) (*corev1.Endpoints, error),
) []utils.Endpoint {

	upsServers := []utils.Endpoint{}

	if s == nil || port == nil {
		return upsServers
	}

	// avoid duplicated upstream servers when the service
	// contains multiple port definitions sharing the same
	// targetport.
	adus := make(map[string]bool)

	// ExternalName services
	if s.Spec.Type == corev1.ServiceTypeExternalName {
		glog.V(3).Infof("Ingress using a service %v of type=ExternalName", s.Name)

		targetPort := port.TargetPort.IntValue()
		// check for invalid port value
		if targetPort <= 0 {
			glog.Errorf("ExternalName service with an invalid port: %v", targetPort)
			return upsServers
		}

		return append(upsServers, utils.Endpoint{
			Address: s.Spec.ExternalName,
			Port:    fmt.Sprintf("%v", targetPort),
		})
	}
	if annotations.HasServiceUpstreamAnnotation(s.Annotations) {
		return append(upsServers, utils.Endpoint{
			Address: s.Name + "." + s.Namespace + ".svc",
			Port:    fmt.Sprintf("%v", port.Port),
		})

	}

	glog.V(3).Infof("getting endpoints for service %v/%v and port %v", s.Namespace, s.Name, port.String())
	ep, err := getEndpoints(s.Namespace, s.Name)
	if err != nil {
		glog.Warningf("unexpected error obtaining service endpoints: %v", err)
		return upsServers
	}

	for _, ss := range ep.Subsets {
		for _, epPort := range ss.Ports {

			if !reflect.DeepEqual(epPort.Protocol, proto) {
				continue
			}

			var targetPort int32

			if port.Name == "" {
				// port.Name is optional if there is only one port
				targetPort = epPort.Port
			} else if port.Name == epPort.Name {
				targetPort = epPort.Port
			}

			// check for invalid port value
			if targetPort <= 0 {
				continue
			}

			for _, epAddress := range ss.Addresses {
				ep := fmt.Sprintf("%v:%v", epAddress.IP, targetPort)
				if _, exists := adus[ep]; exists {
					continue
				}
				ups := utils.Endpoint{
					Address: epAddress.IP,
					Port:    fmt.Sprintf("%v", targetPort),
				}
				upsServers = append(upsServers, ups)
				adus[ep] = true
			}
		}
	}

	glog.V(3).Infof("endpoints found: %v", upsServers)
	return upsServers
}<|MERGE_RESOLUTION|>--- conflicted
+++ resolved
@@ -1235,9 +1235,6 @@
 	upstream.Name = &name
 }
 
-<<<<<<< HEAD
-func (p *Parser) getUpstreams(serviceMap map[string]Service) []Upstream {
-=======
 // overrideUpstream sets Upstream fields by KongIngress first, then by annotation
 func overrideUpstream(upstream *Upstream,
 	kongIngress *configurationv1.KongIngress,
@@ -1250,8 +1247,7 @@
 	overrideUpstreamByAnnotation(&upstream.Upstream, anns)
 }
 
-func (p *Parser) getUpstreams(serviceMap map[string]Service) ([]Upstream, error) {
->>>>>>> eb673734
+func (p *Parser) getUpstreams(serviceMap map[string]Service) []Upstream {
 	var upstreams []Upstream
 	for _, service := range serviceMap {
 		upstreamName := service.Backend.Name + "." + service.Namespace + "." + service.Backend.Port.String() + ".svc"
